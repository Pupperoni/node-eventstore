{
<<<<<<< HEAD
  "author": "adrai",
  "name": "@saperiuminc/eventstore",
  "version": "1.15.5",
  "contributors": [
    "Adriano Raiano <adriano@raiano.ch>",
    "Jan Muehlemann <jan.muehlemann@gmail.com>"
  ],
  "private": false,
  "repository": {
    "type": "git",
    "url": "git+ssh://git@github.com/adrai/node-eventstore.git"
  },
  "description": "Node-eventstore is a node.js module for multiple databases. It can be very useful as eventstore if you work with (d)ddd, cqrs, eventsourcing, commands and events, etc.",
  "keywords": [
    "cqrs",
    "eventstore",
    "ddd",
    "(d)ddd",
    "eventsourcing",
    "mongodb",
    "redis",
    "tingodb",
    "azure",
    "azuretable",
    "inmemory",
    "elasticsearch"
  ],
  "main": "./index.js",
  "directories": {
    "example": "example",
    "test": "test"
  },
  "engines": {
    "node": ">=0.8.0"
  },
  "dependencies": {
    "async": "2.6.2",
    "debug": "3.1.0",
    "dotty": "0.0.2",
    "jsondate": "0.0.1",
    "lodash": "^4.17.15",
    "mysql": "^2.18.1",
    "parent-require": "1.0.0",
    "shortid": "^2.2.15",
    "tolerance": "1.0.0",
    "uuid": "3.3.3"
  },
  "devDependencies": {
    "aws-sdk": ">=2.4.9",
    "azure-storage": ">=0.10.0",
    "cradle": ">=0.7.1",
    "elasticsearch": ">=10.0.0",
    "eslint": ">=1.0.0",
    "expect.js": ">=0.1.2",
    "jasmine": "^3.5.0",
    "mocha": "3.x.x",
    "mongodb": "2.1.x",
    "redis": ">=0.10.1",
    "tingodb": ">=0.0.1"
  },
  "scripts": {
    "test": "npm run test:adrai && npm run test:extensions",
    "test:adrai": "mocha",
    "test:extensions": "jasmine jasmine/*.jasmine-spec.js"
  },
  "bugs": {
    "url": "https://github.com/adrai/node-eventstore/issues"
  },
  "homepage": "https://github.com/adrai/node-eventstore#readme",
  "license": "ISC"
=======
    "author": "adrai",
    "name": "@saperiuminc/eventstore",
    "version": "1.15.7",
    "contributors": [
        "Adriano Raiano <adriano@raiano.ch>",
        "Jan Muehlemann <jan.muehlemann@gmail.com>"
    ],
    "private": false,
    "repository": {
        "type": "git",
        "url": "git+ssh://git@github.com/adrai/node-eventstore.git"
    },
    "description": "Node-eventstore is a node.js module for multiple databases. It can be very useful as eventstore if you work with (d)ddd, cqrs, eventsourcing, commands and events, etc.",
    "keywords": [
        "cqrs",
        "eventstore",
        "ddd",
        "(d)ddd",
        "eventsourcing",
        "mongodb",
        "redis",
        "tingodb",
        "azure",
        "azuretable",
        "inmemory",
        "elasticsearch"
    ],
    "main": "./index.js",
    "directories": {
        "example": "example",
        "test": "test"
    },
    "engines": {
        "node": ">=0.8.0"
    },
    "dependencies": {
        "async": "2.6.2",
        "debug": "3.1.0",
        "dotty": "0.0.2",
        "jsondate": "0.0.1",
        "lodash": "4.17.15",
        "mysql": "^2.18.1",
        "parent-require": "1.0.0",
        "tolerance": "1.0.0",
        "uuid": "3.3.3"
    },
    "devDependencies": {
        "aws-sdk": ">=2.4.9",
        "azure-storage": ">=0.10.0",
        "cradle": ">=0.7.1",
        "elasticsearch": ">=10.0.0",
        "eslint": ">=1.0.0",
        "expect.js": ">=0.1.2",
        "jasmine": "^3.5.0",
        "mocha": "3.x.x",
        "mongodb": "2.1.x",
        "nyc": "^15.0.1",
        "redis": ">=0.10.1",
        "tingodb": ">=0.0.1"
    },
    "scripts": {
        "test": "npm run test:adrai && npm run test:extensions",
        "test:adrai": "mocha",
        "test:extensions": "jasmine jasmine/*.jasmine-spec.js",
        "test:extensions:coverage": "nyc npm run test:extensions"
    },
    "bugs": {
        "url": "https://github.com/adrai/node-eventstore/issues"
    },
    "homepage": "https://github.com/adrai/node-eventstore#readme",
    "license": "ISC"
>>>>>>> 2faa3098
}<|MERGE_RESOLUTION|>--- conflicted
+++ resolved
@@ -1,76 +1,4 @@
 {
-<<<<<<< HEAD
-  "author": "adrai",
-  "name": "@saperiuminc/eventstore",
-  "version": "1.15.5",
-  "contributors": [
-    "Adriano Raiano <adriano@raiano.ch>",
-    "Jan Muehlemann <jan.muehlemann@gmail.com>"
-  ],
-  "private": false,
-  "repository": {
-    "type": "git",
-    "url": "git+ssh://git@github.com/adrai/node-eventstore.git"
-  },
-  "description": "Node-eventstore is a node.js module for multiple databases. It can be very useful as eventstore if you work with (d)ddd, cqrs, eventsourcing, commands and events, etc.",
-  "keywords": [
-    "cqrs",
-    "eventstore",
-    "ddd",
-    "(d)ddd",
-    "eventsourcing",
-    "mongodb",
-    "redis",
-    "tingodb",
-    "azure",
-    "azuretable",
-    "inmemory",
-    "elasticsearch"
-  ],
-  "main": "./index.js",
-  "directories": {
-    "example": "example",
-    "test": "test"
-  },
-  "engines": {
-    "node": ">=0.8.0"
-  },
-  "dependencies": {
-    "async": "2.6.2",
-    "debug": "3.1.0",
-    "dotty": "0.0.2",
-    "jsondate": "0.0.1",
-    "lodash": "^4.17.15",
-    "mysql": "^2.18.1",
-    "parent-require": "1.0.0",
-    "shortid": "^2.2.15",
-    "tolerance": "1.0.0",
-    "uuid": "3.3.3"
-  },
-  "devDependencies": {
-    "aws-sdk": ">=2.4.9",
-    "azure-storage": ">=0.10.0",
-    "cradle": ">=0.7.1",
-    "elasticsearch": ">=10.0.0",
-    "eslint": ">=1.0.0",
-    "expect.js": ">=0.1.2",
-    "jasmine": "^3.5.0",
-    "mocha": "3.x.x",
-    "mongodb": "2.1.x",
-    "redis": ">=0.10.1",
-    "tingodb": ">=0.0.1"
-  },
-  "scripts": {
-    "test": "npm run test:adrai && npm run test:extensions",
-    "test:adrai": "mocha",
-    "test:extensions": "jasmine jasmine/*.jasmine-spec.js"
-  },
-  "bugs": {
-    "url": "https://github.com/adrai/node-eventstore/issues"
-  },
-  "homepage": "https://github.com/adrai/node-eventstore#readme",
-  "license": "ISC"
-=======
     "author": "adrai",
     "name": "@saperiuminc/eventstore",
     "version": "1.15.7",
@@ -128,6 +56,7 @@
         "mocha": "3.x.x",
         "mongodb": "2.1.x",
         "nyc": "^15.0.1",
+        "shortid": "^2.2.15",
         "redis": ">=0.10.1",
         "tingodb": ">=0.0.1"
     },
@@ -142,5 +71,4 @@
     },
     "homepage": "https://github.com/adrai/node-eventstore#readme",
     "license": "ISC"
->>>>>>> 2faa3098
 }