{
  "author": "adrai",
  "name": "@saperiuminc/eventstore",
<<<<<<< HEAD
  "version": "1.15.12-streambuffer.1",
=======
  "version": "1.15.12-alpha.66",
>>>>>>> 28cc74c7
  "contributors": [
    "Ryan Goce <ryan@saperium.com>",
    "Gabby Sanchez <gabby@saperium.com>",
    "Mark Aldecimo <mark.aldecimo@saperium.com>",
    "Jerome Davadilla <jerome@saperium.com>",
    "Lobertson Ranin <lobert@saperium.com>",
    "Carlo De Guzman <carlo@saperium.com>"
  ],
  "private": false,
  "repository": {
    "type": "git",
    "url": "git+ssh://git@github.com/adrai/node-eventstore.git"
  },
  "description": "Node-eventstore is a node.js module for multiple databases. It can be very useful as eventstore if you work with (d)ddd, cqrs, eventsourcing, commands and events, etc.",
  "keywords": [
    "cqrs",
    "eventstore",
    "ddd",
    "(d)ddd",
    "eventsourcing",
    "mongodb",
    "redis",
    "tingodb",
    "azure",
    "azuretable",
    "inmemory",
    "elasticsearch"
  ],
  "main": "./index.js",
  "directories": {
    "example": "example",
    "test": "test"
  },
  "engines": {
    "node": ">=0.8.0"
  },
  "dependencies": {
    "async": "2.6.2",
    "bluebird": "^3.7.2",
    "bull": "^3.14.0",
    "debug": "3.1.0",
    "dotty": "0.0.2",
    "js-priority-queue": "^0.1.5",
    "jsondate": "0.0.1",
    "lodash": "4.17.15",
    "mysql": "^2.18.1",
    "parent-require": "1.0.0",
    "pubsub-js": "^1.8.0",
    "redlock": "^4.1.0",
    "tolerance": "1.0.0",
    "uuid": "3.3.3"
  },
  "devDependencies": {
    "aws-sdk": ">=2.4.9",
    "azure-storage": ">=0.10.0",
    "cradle": ">=0.7.1",
    "elasticsearch": ">=10.0.0",
    "eslint": ">=1.0.0",
    "expect.js": ">=0.1.2",
    "jasmine": "^3.5.0",
    "mocha": "3.x.x",
    "mockery": "^2.1.0",
    "mongodb": "3.5.8",
    "nyc": "^15.0.1",
    "redis": ">=0.10.1",
    "shortid": "^2.2.15",
    "tingodb": ">=0.0.1"
  },
  "scripts": {
    "test": "npm run test:adrai && npm run test:extensions",
    "test:adrai": "mocha",
    "test:extensions": "npm run test:extensions:lint && npm run test:extensions:unit",
    "test:extensions:unit": "jasmine jasmine/*.jasmine-spec.js",
    "test:extensions:coverage": "nyc --reporter=lcov npm run test:extensions:unit",
    "test:extensions:integration": "jasmine jasmine/*/*.jasmine-integration-spec.js",
    "test:extensions:lint": "node node_modules/eslint/bin/eslint ./lib/*",
    "test:extensions:lintfix": "node node_modules/eslint/bin/eslint ./lib/* --fix"
  },
  "bugs": {
    "url": "https://github.com/adrai/node-eventstore/issues"
  },
  "homepage": "https://github.com/adrai/node-eventstore#readme",
  "license": "ISC"
}<|MERGE_RESOLUTION|>--- conflicted
+++ resolved
@@ -1,11 +1,7 @@
 {
   "author": "adrai",
   "name": "@saperiuminc/eventstore",
-<<<<<<< HEAD
-  "version": "1.15.12-streambuffer.1",
-=======
-  "version": "1.15.12-alpha.66",
->>>>>>> 28cc74c7
+  "version": "1.15.12-streambuffer.2",
   "contributors": [
     "Ryan Goce <ryan@saperium.com>",
     "Gabby Sanchez <gabby@saperium.com>",
